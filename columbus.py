"""
A set of routines to parse the output of a columbus
calculation
"""
import sys
import math
import itertools
import numpy as np
import moinfo


# DALTON orbital ordering (in cartesians)
# s px py pz dxx dxy dxz dyy dyz dzz
# fxxx fxxy fxxz fxyy fxyz fxzz fyyy fyyz fyzz fzzz
ao_ordr = [['s'],
           ['px', 'py', 'pz'],
           ['dxx', 'dxy', 'dxz', 'dyy', 'dyz', 'dzz'],
           ['fxxx', 'fxxy', 'fxxz', 'fxyy', 'fxyz',
            'fxzz', 'fyyy', 'fyyz', 'fyzz', 'fzzz']]

ao_norm = [[1.],
           [1.,1.,1.],
           [np.sqrt(3.),np.sqrt(3.),np.sqrt(3.),np.sqrt(3.),
            np.sqrt(3.),np.sqrt(3.)],
           [np.sqrt(15.),np.sqrt(15.),np.sqrt(15.),np.sqrt(15.),
            np.sqrt(15.),np.sqrt(15.),np.sqrt(15.),np.sqrt(15.),
            np.sqrt(15.),np.sqrt(15.)]]

# how to convert from spherical to cartesian basis functions
# (in columbus ordering)
# s -> s | px -> px | py -> py | pz -> pz
# d ordering: d2-, d1-, d0, d1+ ,d2+
# dxx ->  -d0 + d2+
# dxy ->  d2-
# dxz ->  d1+
# dyy -> -d0 - d2+
# dyz ->  d1-
# dzz -> 2. * d0
# f ordering: f3-, f2-, f1-, f0, f1+, f2+, f3+
# fxxx ->  f1+
# fxxy ->  (sqrt(3)/2)*f3- - (3/(2*sqrt(5))*f1-
# fxxz -> -(3/(2*sqrt(5))*f0  + (sqrt(3)/2)*f2+
# fxyy -> -(3/(2*sqrt(5))*f1+ + (sqrt(3)/2)*f3+
# fxyz ->  f2-
# fxzz -> -(3/(2*sqrt(5))*f1+ - (sqrt(3)/2)*f3+
# fyyy ->  f1-
# fyyz -> -(3/(2*sqrt(5))*f0  - (sqrt(3)/2)*f2+
# fyzz -> -(sqrt(3)/2)*f3- - (3/(2*sqrt(5))*f1-
# fzzz -> f0
sph2cart = [
    [[[0], [1.]]],                           # conversion for s orbitals
    [[[0], [1.]], [[1], [1.]], [[2], [1.]]], # conversion for p orbitals
    [[[2, 4], [-1., 1]],                     # conversion for d orbitals
     [[0], [1.]],
     [[3], [1.]],
     [[2, 4], [-1., -1.]],
     [[1], [1.]],
     [[2], [2.]]],
    [[[4, 6], [2.*np.sqrt(2./3.), 0.]],               # conversion for f orbitals
     [[0, 2], [np.sqrt(6.), -np.sqrt(6.)]],
     [[3, 5], [-1., 1.]],
     [[4, 6], [-np.sqrt(6.), np.sqrt(2./3.)]],
     [[1], [1.]],
     [[4, 6], [-np.sqrt(6.), -np.sqrt(2./3.)]],
     [[0, 2], [0, 2.*np.sqrt(2./3.)]],
     [[3, 5], [-1., -1.]],
     [[0, 2], [-np.sqrt(6.), -np.sqrt(6.)]],
     [[3, 5], [2./3., 0.]]]
            ]

orb_map = None

def parse(geom_file, geom_ordr, basis_file, mo_file):
    """Parses a set of columbus input files."""
    # read columbus geometry file
    gam_geom = read_geom(geom_file)
    if geom_ordr is not None:
        gam_ordr = read_geom(geom_ordr)
        gam_geom.reorder(gam_ordr)

    # parse daltaoin file to get basis information
    in_cart, gam_basis = read_basis(basis_file, gam_geom)

    # parse mocoef file to pull out orbitals
    gam_mos = read_mos(mo_file, in_cart, gam_basis)

    return gam_basis, gam_mos


def read_geom(geom_file):
    """Reads a columbus geom and loads results into moinfo.Geom."""
    # create geometry object to hold the data
    geom = moinfo.Geom()

    # slurp up geometry file
    with open(geom_file, 'r') as col_geom:
        gfile = col_geom.readlines()

    # parse geometry
    for i in range(len(gfile)):
        gstr   = gfile[i].split() # format = asym, anum, coords
        asym   = gstr[0].upper().rjust(2)
        coords = [float(gstr[j+2])*moinfo.au2ang for j in range(3)]
        atom_i = moinfo.Atom(asym, coords)
        geom.add_atom(atom_i)

    return geom


def read_basis(basis_file, geom):
    """Reads a columbus basis file into moinfo.BasisSet."""
    # create basis set object
    basis = moinfo.BasisSet('unknown', geom)

    # slurp up daltaoin file
    with open(basis_file, 'r') as daltaoin:
        bfile = daltaoin.readlines()

    # step through daltaoin file and read functions
    # first thing to check: cartesians/spherical and how many
    # groups of contractions
    for i in range(len(bfile)):
        if len(bfile[i].split()) > 0:
            if (bfile[i].split()[0].lower() == 'c' or
                bfile[i].split()[0].lower() == 's'):
                break

    in_cartesians = bfile[i].split()[0].lower() == 'c'
    n_grp         = int(bfile[i].split()[1])

    # iterate over the number of groups
    atm_cnt = 0
    for j in range(n_grp):
        i += 1
        n_atm, n_shl = list(map(int,bfile[i].split()[1:3]))
        n_per_shell  = list(map(int,bfile[i].split()[3:]))

        # for time being assume C1, so number of atoms in
        # daltaoin file == number of atoms in geom file
        for k in range(n_atm):
          i+=1
          a_sym, a_index, x, y, z, sym = bfile[i].split()
          if a_sym.upper().rjust(2) != geom.atoms[atm_cnt+k].symbol:
              raise ValueError('Mismatch between daltaoin and geom file, ' +
                               'atom='+str(atm_cnt+k))

        # loop over the number of angular momentum shells
        ang_mom = -1
        for k in range(n_shl):
            ang_mom += 1
            for l in range(n_per_shell[k]):
                i+=1
                n_prim, n_con = list(map(int,bfile[i].split()[1:]))
                b_funcs = [moinfo.BasisFunction(ang_mom) for m in range(n_con)]
                for m in range(n_prim):
                    n_rows  = int(math.ceil(n_con/3.))
                    for n in range(n_rows):
                        i+=1
                        if n == 0:
                            exp_con = list(map(float,bfile[i].split()))
                            expon = exp_con[0]
                            coefs = exp_con[1:]
                        else:
                            exp_con = list(map(float,bfile[i].split()))
                            coefs.extend(exp_con)
                    for n in range(n_con):
                        b_funcs[n].add_primitive(expon, coefs[n])

                for m in range(n_atm):
                    for n in range(n_con):
                        basis.add_function(atm_cnt+m, b_funcs[n])

        # increment atom counter
        atm_cnt += n_atm

    return in_cartesians, basis


def read_mos(mocoef_file, in_cart, basis):
    """Reads the columbus molecular orbital file into moinfo.Orbitals.

    So: in the future, we should also allow for a mapping array that
    allows for taking linear combinations of elements in order to convert
    from a spherically adapted basis to cartesians. That will come later
    though... first the easy stuff.
    """
    global orb_map

    # slurp up the mocoef file
    with open(mocoef_file, 'r') as mocoef:
        mo_file = mocoef.readlines()

    # move to the first line of the orbital coefficients, reading nao and nmo
    # along the way
    line_index = 0
    while mo_file[line_index].split()[0][0] != '(':
        line_index += 1
        # figure out nao, nmo
        if (mo_file[line_index].split()[0].lower() == 'a' or
           'sym1' in mo_file[line_index].split()[0].lower()):
            nao, nmo = list(map(int, mo_file[line_index-1].split()))

    # create a numpy array to hold orbitals
    col_orb = np.zeros((nao, nmo), dtype=float)
    for i in range(nmo):
        norb = 0
        while norb < nao:
            line_index += 1
            line_arr = mo_file[line_index].replace('D','e').split()
            nrow = len(line_arr)
            col_orb[norb:norb+nrow,i] = np.array(line_arr, dtype=float)
            norb += nrow

    # create a numpy array to hold populations, if present
    col_occ = np.zeros(nmo, dtype=float)
    nocc = 0
    while nocc < nmo:
        line_index += 1
        if line_index > len(mo_file):
            col_occ = None
            break
        elif 'orbocc' in mo_file[line_index-2] or nocc > 0:
            line_arr = mo_file[line_index].replace('D','e').split()
            nrow = len(line_arr)
            col_occ[nocc:nocc+nrow] = np.array(line_arr, dtype=float)
            nocc += nrow

    # if in spherically adapted orbitals, first convert
    # to cartesians
    if not in_cart:
        col_orb_cart = moinfo.sph2cart(basis, col_orb, sph2cart)
        nao_cart     = col_orb_cart.shape[0]
    else:
        col_orb_cart = col_orb
        nao_cart     = nao

    # copy orbitals into gam_orb
    gam_orb = moinfo.Orbitals(nao_cart, nmo)
    gam_orb.mo_vectors = col_orb_cart
    gam_orb.occ = col_occ

    # construct mapping array from COLUMBUS to GAMESS
    col_gam_map, scale_col, scale_gam = basis.construct_map(ao_ordr, ao_norm)

    # remove the COLUMBUS normalization factors
    gam_orb.scale(scale_col)

    # re-sort orbitals to GAMESS ordering
<<<<<<< HEAD
    gam_orb.sort_aos(dalt_gam_map)
=======
    gam_orb.sort(col_gam_map)
>>>>>>> 3640c907

    # apply the GAMESS normalization factors
    gam_orb.scale(scale_gam)

    # remap orbitals if we need to be consistent with csf files
    if orb_map is None:
        orb_map = [i for i in range(nmo)]

    gam_orb.sort_mos(orb_map)

    return gam_orb


def generate_csf_list(ci_file):
    """Generates a list of CSFs from a cipcls file."""
    valid, is_cipc = is_cipcls(ci_file)

    if not valid:
        raise SyntaxError('Cannot parse csf list output: not cipcls or mcpcls')

    # parse cipcls or mcpcls file
    n_occ, n_extl, csf_list = parse_ci_file(ci_file, is_cipc)

    # print the csf_list to file
    print_csf_list(n_occ, n_extl, csf_list)


def is_cipcls(in_file):
    """Returns true, true if the file to parse is a cipcls file,
    true, false if mcpcls file, and false, false is file not
    recognized."""
    ci_str = 'PROGRAM:              CIPC'
    mc_str = 'PROGRAM:              MCPC'

    with open(in_file, 'r') as ci_file:
        for line in ci_file:
            # if cipcls file, return valid_file=True, cipcls=True
            if ci_str in line:
                return True, True

            # if mcpcls file, return valid_file=True, cipcls=False
            if mc_str in line:
                return True, False

    # if neither cipcls or mcpcls file, file not valid
    return False, False


def parse_ci_file(ci_file, is_cipc):
    """Parses cipcls file, extracts csf list and coefficients."""
    global orb_map

    csf_list   = []
    ci_str     = '  ------- -------- ------- - ---- --- ---- --- ------------'
    mc_str     = '-----  ------------  ------------  ------------'
    docc       = []
    intl       = []
    extl       = []
    offset     = []
    nextl      = 0
    parse_line = False
    read_docc  = False
    read_act   = False
    istate     = -1
    with open(ci_file, 'r') as cipcls:
        for line in cipcls:

            # read in irrep labels
            if 'i:slabel' in line and is_cipc:
                line   = line.replace('i:slabel(i) =','').split()
                ir_lab = [line[2*i+1] for i in range(int(len(line)/2))]
                nirr   = len(ir_lab)

            # read in irrep labels
            if 'Symm.labels:' in line and not is_cipc:
                line   = line.replace('Symm.labels:','').split()
                ir_lab = [line[2*i+1] for i in range(len(line))]
                nirr   = len(ir_lab)

            # read in number of orbitals, internals, frzn
            if ' nmot  =' in line and is_cipc:
                mapping = [ ('=',''), ('nmot',''), ('niot',''), ('nfct',''), ('nfvt','')]
                for k, v in mapping:
                    line = line.replace(k, v)
                line = line.split()
                nmo   = int(line[0])
                nintl = int(line[1])
                nfrzn = int(line[2])
                ndocc = nfrzn
                frzn_ind = [-1]
                intl_ind = [nmo - i - nfrzn for i in range(nintl)]

            # read in frzn/intl/extl orbitals from map array
            if 'map' in line and is_cipc:
                mapraw = '' 
                while 'mu' not in line:
                    line_str = line.replace('map(*)=','').lstrip().rstrip()
                    npad     = 0
                    if len(line_str)%3 != 0:
                        npad     = 3 - len(line_str) % 3
                    mapraw  += line_str.rjust(len(line_str)+npad)
                    line = cipcls.readline()
                orb_str = mapraw.replace('map(*)=','')
                orb_str = ' '+orb_str.lstrip()
                orb_lst = [int(orb_str[i:i+3]) for i in range(0,len(orb_str),3)]
                irrep   = 0 
                new_irr = True
                for x in range(len(orb_lst)):
                    if orb_lst[x] in frzn_ind:
                        if new_irr:
                            irrep += 1
                            docc.append([x])
                            intl.append([])
                            extl.append([])
                        else:
                            docc[irrep-1].extend([x])
                        new_irr = False
                    elif orb_lst[x] in intl_ind:
                        if new_irr:
                            irrep += 1
                            docc.append([])
                            intl.append([x])
                            extl.append([])
                        else:
                            intl[irrep-1].extend([x])
                        new_irr = False
                    else:
                        extl[irrep-1].extend([x])
                        new_irr = True
                orb_map = list(itertools.chain.from_iterable(docc))
                orb_map += list(itertools.chain.from_iterable(intl))
                orb_map += list(itertools.chain.from_iterable(extl))
                orb_inds = [docc[i]+intl[i]+extl[i] for i in range(irrep)]

            # read the number of docc orbitals (if mcpcls)
            if 'List of doubly occupied orbitals' in line and not is_cipc:
                read_docc = True
                continue

            if 'List of active orbitals:' in line and not is_cipc:
                read_act = True
                continue

            # read in the number of doubly occupied orbitals (for mcpcls)
            if read_docc:
                l_arr = line.split()
                if len(l_arr) == 0:
                    read_docc = False
                    ndocc = sum([len(docc[i]) for i in range(len(docc))])
                    continue
                else:
                    docc = [[] for i in range(nirr)]
                    for i in range(int(l_arr/2)):
                        sym_ind = ir_lab.index(l_arr[2*i+1])
                        docc[sym_ind].extend([int(l_arr[2*i])-1])
                    continue

            # read in active orbitals
            if read_act:
                l_arr = line.split()
                if len(l_arr) == 0:
                    read_act = False
                    orb_map = list(itertools.chain.from_iterable(docc))
                    orb_map += list(itertools.chain.from_iterable(intl))
                    orb_inds = [docc[i]+intl[i] for i in range(nirr)]
                    continue
                else:
                    intl = [[] for i in range(len(ir_lab))]
                    for i in range(int(l_arr/2)):
                        sym_ind = ir_lab.index(l_arr[2*i+1])
                        intl[sym_ind].extend([int(l_arr[2*i])-1])
                    continue


            # about to start reading csf list:
            if ci_str in line or mc_str in line:
                istate += 1
                csf_list.append([])
                parse_line = True
                continue

            # read a csf line
            if parse_line:
                l_arr = line.replace(':','').split()

                # stopping criteria for cipcls
                if 'csfs were printed' in line:
                    parse_line = False
                    continue

                # stopping crieria for mcpcls
                if len(l_arr) == 0:
                    parse_line = False
                    continue

                n_int, n_ext, csf_vec = parse_ci_line(is_cipc, ndocc, 
                                                      ir_lab, orb_inds, l_arr)
                csf_list[istate].append([float(l_arr[1]),csf_vec])

                # total number of external orbitals is set to the csfs with
                # highest excitation order
                nextl = max(nextl, n_ext)

    return n_int, nextl, csf_list


def print_csf_list(n_occ, n_extl, csf_list):
    """Prints csf list in csf2det format."""
    csf_fmt = ('{:14.10f}'+''.join('{:2d}' for i in range(n_occ))+
                           ''.join('{:4d}:{:2d}' for i in range(n_extl))+
                           '\n')

    #print("n_occ="+str(n_occ)+"\n")
    for state in range(len(csf_list)):
        dat_file = open('csf'+str(state+1), 'x')

        for csf in csf_list[state]:
            data = [csf[0]]
            ext_vec = [0] * (2*n_extl)
            n_ext = int((len(csf[1]) -  n_occ) / 2)
            #print("n_extl, csf, n_ext="+str(n_extl)+" / "+str(csf)+" / "+str(n_ext)+"\n")
            for i in range(n_ext):
                ext_vec[2*i]   = csf[1][n_occ+n_ext+i]
                ext_vec[2*i+1] = csf[1][n_occ+i]

            data.extend(csf[1][0:n_occ])
            data.extend(ext_vec)
            dat_file.write(csf_fmt.format(*data))

        dat_file.close()


def parse_ci_line(is_cipc, ndocc, ir_lab, orb_inds, l_arr):
    """Parses an occupation array from cipcls or mcpcls."""
    global orb_map

    csf_vec = [3] * ndocc

    if is_cipc:
       nextl   = int((len(l_arr) - 5)/2)
       str_ind = 4 + 2*nextl
       nact    = len(l_arr[str_ind])-nextl
       nintl   = ndocc + nact
       # first add internal orbitals
       csf_vec.extend([int(l_arr[str_ind][i+nextl]) for i in range(nact)])

       # now add external
       csf_vec.extend([0] * (2*nextl))
       for i in range(nextl):
           # first put in spin information
           csf_vec[nintl+i]       = int(l_arr[str_ind][i])
           # ..and now the orbital
           orb_sym                = l_arr[2*i+4]
           orb_ind                = int(l_arr[2*i+5])-1
           sym_ind                = ir_lab.index(orb_sym)
           extl_ind               = orb_map.index(orb_inds[sym_ind][orb_ind])+1
           csf_vec[nintl+nextl+i] = extl_ind

    else:
       csf_vec.extend([int(l_arr[3][i]) for i in range(len(l_arr[3]))])

    return nintl, nextl, csf_vec<|MERGE_RESOLUTION|>--- conflicted
+++ resolved
@@ -56,7 +56,7 @@
      [[2, 4], [-1., -1.]],
      [[1], [1.]],
      [[2], [2.]]],
-    [[[4, 6], [2.*np.sqrt(2./3.), 0.]],               # conversion for f orbitals
+    [[[4, 6], [2.*np.sqrt(2./3.), 0.]],      # conversion for f orbitals
      [[0, 2], [np.sqrt(6.), -np.sqrt(6.)]],
      [[3, 5], [-1., 1.]],
      [[4, 6], [-np.sqrt(6.), np.sqrt(2./3.)]],
@@ -246,11 +246,7 @@
     gam_orb.scale(scale_col)
 
     # re-sort orbitals to GAMESS ordering
-<<<<<<< HEAD
-    gam_orb.sort_aos(dalt_gam_map)
-=======
-    gam_orb.sort(col_gam_map)
->>>>>>> 3640c907
+    gam_orb.sort_aos(col_gam_map)
 
     # apply the GAMESS normalization factors
     gam_orb.scale(scale_gam)
@@ -345,7 +341,7 @@
 
             # read in frzn/intl/extl orbitals from map array
             if 'map' in line and is_cipc:
-                mapraw = '' 
+                mapraw = ''
                 while 'mu' not in line:
                     line_str = line.replace('map(*)=','').lstrip().rstrip()
                     npad     = 0
@@ -356,7 +352,7 @@
                 orb_str = mapraw.replace('map(*)=','')
                 orb_str = ' '+orb_str.lstrip()
                 orb_lst = [int(orb_str[i:i+3]) for i in range(0,len(orb_str),3)]
-                irrep   = 0 
+                irrep   = 0
                 new_irr = True
                 for x in range(len(orb_lst)):
                     if orb_lst[x] in frzn_ind:
@@ -388,11 +384,9 @@
             # read the number of docc orbitals (if mcpcls)
             if 'List of doubly occupied orbitals' in line and not is_cipc:
                 read_docc = True
-                continue
 
             if 'List of active orbitals:' in line and not is_cipc:
                 read_act = True
-                continue
 
             # read in the number of doubly occupied orbitals (for mcpcls)
             if read_docc:
@@ -400,13 +394,11 @@
                 if len(l_arr) == 0:
                     read_docc = False
                     ndocc = sum([len(docc[i]) for i in range(len(docc))])
-                    continue
                 else:
                     docc = [[] for i in range(nirr)]
                     for i in range(int(l_arr/2)):
                         sym_ind = ir_lab.index(l_arr[2*i+1])
                         docc[sym_ind].extend([int(l_arr[2*i])-1])
-                    continue
 
             # read in active orbitals
             if read_act:
@@ -416,13 +408,11 @@
                     orb_map = list(itertools.chain.from_iterable(docc))
                     orb_map += list(itertools.chain.from_iterable(intl))
                     orb_inds = [docc[i]+intl[i] for i in range(nirr)]
-                    continue
                 else:
                     intl = [[] for i in range(len(ir_lab))]
                     for i in range(int(l_arr/2)):
                         sym_ind = ir_lab.index(l_arr[2*i+1])
                         intl[sym_ind].extend([int(l_arr[2*i])-1])
-                    continue
 
 
             # about to start reading csf list:
@@ -430,7 +420,6 @@
                 istate += 1
                 csf_list.append([])
                 parse_line = True
-                continue
 
             # read a csf line
             if parse_line:
@@ -439,14 +428,12 @@
                 # stopping criteria for cipcls
                 if 'csfs were printed' in line:
                     parse_line = False
-                    continue
 
                 # stopping crieria for mcpcls
                 if len(l_arr) == 0:
                     parse_line = False
-                    continue
-
-                n_int, n_ext, csf_vec = parse_ci_line(is_cipc, ndocc, 
+
+                n_int, n_ext, csf_vec = parse_ci_line(is_cipc, ndocc,
                                                       ir_lab, orb_inds, l_arr)
                 csf_list[istate].append([float(l_arr[1]),csf_vec])
 
